# interface/ui_file_processor.py

from interface.ui_upload import upload_file_ui
from interface.ui_marker_config import marker_config_ui
from interface.ui_global_config import global_config_ui

import streamlit as st
<<<<<<< HEAD
import os
import tempfile
import json
import pandas as pd

from fla_pipeline.models.sample import Sample
=======
import pandas as pd
>>>>>>> 7e0e0624
from fla_pipeline.models.genotype import GenotypeResult
from fla_pipeline.config.marker_config import MarkerConfig
from fla_pipeline.pipeline import run_pipeline

<<<<<<< HEAD
@st.dialog("Marker Overrides", width="large")
def edit_marker_overrides_dialog(index: int):
    marker = st.session_state.marker_list[index]
    overrides = marker.setdefault("overrides", {})

@st.dialog("Upload Files", width="large")
def show_upload_dialog():
    uploaded = st.file_uploader(
        "Upload .fsa or .ab1 files",
        type=["fsa", "ab1"],
        accept_multiple_files=True,
    )

    if uploaded:
        updated = False
        for f in uploaded:
            temp_path = save_temp_file(f)
            if not any(existing["name"] == f.name for existing in st.session_state.uploaded_files):
                updated = True
                st.session_state.uploaded_files.append({
                    "name": f.name,
                    "sample_name": os.path.splitext(f.name)[0],
                    "path": temp_path,
                })

        if updated:
            st.success("Files uploaded successfully.")
            st.rerun()


def run():
    st.title("📁 Upload FSA Files & Configure Markers")

    # --- Upload Section ---
    with st.container():
        st.subheader("📤 Upload Files")

        upload_col, table_col = st.columns([1, 2])

        with upload_col:
            if st.button("📤 Upload Files", use_container_width=True):
                show_upload_dialog()


        with table_col:
            show_uploaded_files_table()

    # --- Marker Config ---
    with st.container():
        st.subheader("🧬 Marker Configuration")

        with st.expander("Load marker config from JSON"):
            marker_file = st.file_uploader("Upload marker config (JSON)", type="json")
            if marker_file:
                marker_data = json.load(marker_file)
                try:
                    st.session_state.marker_list = [MarkerConfig(**entry).dict() for entry in marker_data]
                    st.success("Loaded marker config.")
                    st.session_state.config_changed = True
                    st.rerun()
                except Exception as e:
                    st.error(f"Error parsing marker config: {e}")

        st.markdown("### Edit Markers")
        for i, marker in enumerate(st.session_state.marker_list):
            cols = st.columns([2, 2, 1, 1, 1, 2], vertical_alignment="bottom")
            marker["marker"] = cols[0].text_input("Marker", value=marker["marker"], key=f"marker_{i}")
            marker["channel"] = cols[1].selectbox("Channel", ["6-FAM", "VIC", "NED", "PET"],
                                                   index=["6-FAM", "VIC", "NED", "PET"].index(marker["channel"]),
                                                   key=f"channel_{i}")
            marker["repeat_unit"] = cols[2].number_input("Repeat", 1, 10, value=marker.get("repeat_unit", 1), key=f"repeat_{i}")
            marker["bins"] = (
                cols[3].number_input("Min", 30, 500, value=marker["bins"][0], key=f"bmin_{i}"),
                cols[4].number_input("Max", 30, 500, value=marker["bins"][1], key=f"bmax_{i}")
            )
            with cols[5]:
                if st.button("Options", key=f"edit_overrides_{i}", use_container_width=True):
                    st.session_state.override_index = i

        st.markdown("### Actions")
        action_cols = st.columns(3)
        if action_cols[0].button("➕ Add Marker"):
            st.session_state.marker_list.append({
                "marker": f"Marker{len(st.session_state.marker_list)+1}",
                "channel": "6-FAM",
                "repeat_unit": 3,
                "bins": [180, 240],
                "overrides": {}
            })
            st.rerun()

        if action_cols[1].button("💾 Export Marker Config"):
            config_json = json.dumps(st.session_state.marker_list, indent=4)
            st.download_button(
                label="Download JSON",
                data=config_json,
                file_name="marker_config.json",
                mime="application/json"
            )

    # --- Processing Section ---
    if st.session_state.samples and st.session_state.marker_list:
        with st.container():
            st.subheader("⚙️ Process All Samples")

            if st.button("🚀 Run Genotype Calling"):
                with st.spinner("Processing all uploaded samples..."):

                    all_calls = []
                    global_cfg = GlobalConfig(ploidy=st.session_state.ploidy)
                    marker_cfgs = [MarkerConfig(**m) for m in st.session_state.marker_list]

                    for sample_id, sample in st.session_state.samples.items():
                        result = run_pipeline(sample.file_path, global_cfg, marker_cfgs)
                        sample.marker_results = {
                            k: GenotypeResult(**v) for k, v in result["marker_results"].items()
                        }
                        sample.metadata["max_liz_intensity"] = result.get("max_liz_intensity", 0.0)

                        for marker, geno in sample.marker_results.items():
                            all_calls.append({
                                "Sample Name": sample_id,
                                "Marker": marker,
                                "Genotype": "/".join([str(i) for i in geno.alleles]),
                                "Confidence": geno.confidence,
                                "QC Flags": "; ".join(geno.qc_flags),
                            })

                    st.session_state.genotype_results_df = pd.DataFrame(all_calls)
                    st.success(f"Processed {len(st.session_state.samples)} samples.")
                    st.rerun()


def save_temp_file(uploaded_file):
    suffix = "." + uploaded_file.name.split(".")[-1]
    temp_file = tempfile.NamedTemporaryFile(delete=False, suffix=suffix)
    temp_file.write(uploaded_file.getvalue())
    temp_file.close()
    return temp_file.name


def show_uploaded_files_table():
    st.markdown("### 📑 Uploaded Files")

    if not st.session_state.uploaded_files:
        st.info("No files uploaded yet.")
        return

    df = pd.DataFrame([
        {
            "Filename": f["name"],
            "Sample Name": f["sample_name"],
            "Delete?": False
        } for f in st.session_state.uploaded_files
    ])

    edited = st.data_editor(df, use_container_width=True, num_rows="fixed")

    # Apply edits
    for i, row in edited.iterrows():
        st.session_state.uploaded_files[i]["sample_name"] = row["Sample Name"]

    # Handle deletions
    to_delete = edited[edited["Delete?"]].index.tolist()
    if to_delete:
        st.session_state.uploaded_files = [
            f for i, f in enumerate(st.session_state.uploaded_files) if i not in to_delete
        ]
        for i in to_delete:
            sid = df.iloc[i]["Sample Name"]
            st.session_state.samples.pop(sid, None)
        st.rerun()

    # Parse uploaded files if not yet processed
    for f in st.session_state.uploaded_files:
        sid = f["sample_name"]
        if sid not in st.session_state.samples:
            try:
                sample = Sample(sample_id=sid, file_path=f["path"])
                sample.fsa_data = load_fsa(f["path"])
                peaks, max_liz, suppressed = detect_peaks(
                    sample.fsa_data["smap"],
                    sample.fsa_data["channels"],
                    config=GlobalConfig()
                )
                sample.peaks = peaks
                sample.suppressed_peaks = suppressed
                sample.metadata["max_liz_intensity"] = max_liz
                st.session_state.samples[sid] = sample
                st.rerun()  # Ensure fresh uploads are available immediately
            except Exception as e:
                st.error(f"Error parsing {f['name']}: {e}")


=======

def run():
    st.title("Upload FSA Files & Configure Markers")

    upload_col, config_col = st.columns([1, 1])

    with upload_col:
        st.subheader("File Manager")
        upload_file_ui()

    with config_col:
        st.subheader("Marker Configuration")
        marker_config_ui()

    global_config_ui()

    if st.session_state.samples and st.session_state.marker_list:
        st.subheader("Process All Samples")
        if st.button("Run Genotype Calling", use_container_width=True):
            with st.spinner("Processing all uploaded samples..."):

                all_calls = []
                cfg = st.session_state.config
                marker_cfgs = [m if isinstance(m, MarkerConfig) else MarkerConfig(**m) for m in st.session_state.marker_list]

                for sid, sample in st.session_state.samples.items():
                    result = run_pipeline(sample.file_path, cfg, marker_cfgs)
                    sample.marker_results = {
                        k: GenotypeResult(**v) for k, v in result["marker_results"].items()
                    }
                    sample.metadata["max_liz_intensity"] = result.get("max_liz_intensity", 0.0)

                    for marker, geno in sample.marker_results.items():
                        all_calls.append({
                            "Sample Name": sid,
                            "Marker": marker,
                            "Genotype": "/".join([str(i) for i in geno.alleles]),
                            "Confidence": geno.confidence,
                            "QC Flags": "; ".join(geno.qc_flags),
                        })

                st.session_state.genotype_results_df = pd.DataFrame(all_calls)
                st.success(f"Processed {len(st.session_state.samples)} samples.")
                st.rerun()
>>>>>>> 7e0e0624

run()<|MERGE_RESOLUTION|>--- conflicted
+++ resolved
@@ -5,216 +5,11 @@
 from interface.ui_global_config import global_config_ui
 
 import streamlit as st
-<<<<<<< HEAD
-import os
-import tempfile
-import json
 import pandas as pd
-
-from fla_pipeline.models.sample import Sample
-=======
-import pandas as pd
->>>>>>> 7e0e0624
 from fla_pipeline.models.genotype import GenotypeResult
 from fla_pipeline.config.marker_config import MarkerConfig
 from fla_pipeline.pipeline import run_pipeline
 
-<<<<<<< HEAD
-@st.dialog("Marker Overrides", width="large")
-def edit_marker_overrides_dialog(index: int):
-    marker = st.session_state.marker_list[index]
-    overrides = marker.setdefault("overrides", {})
-
-@st.dialog("Upload Files", width="large")
-def show_upload_dialog():
-    uploaded = st.file_uploader(
-        "Upload .fsa or .ab1 files",
-        type=["fsa", "ab1"],
-        accept_multiple_files=True,
-    )
-
-    if uploaded:
-        updated = False
-        for f in uploaded:
-            temp_path = save_temp_file(f)
-            if not any(existing["name"] == f.name for existing in st.session_state.uploaded_files):
-                updated = True
-                st.session_state.uploaded_files.append({
-                    "name": f.name,
-                    "sample_name": os.path.splitext(f.name)[0],
-                    "path": temp_path,
-                })
-
-        if updated:
-            st.success("Files uploaded successfully.")
-            st.rerun()
-
-
-def run():
-    st.title("📁 Upload FSA Files & Configure Markers")
-
-    # --- Upload Section ---
-    with st.container():
-        st.subheader("📤 Upload Files")
-
-        upload_col, table_col = st.columns([1, 2])
-
-        with upload_col:
-            if st.button("📤 Upload Files", use_container_width=True):
-                show_upload_dialog()
-
-
-        with table_col:
-            show_uploaded_files_table()
-
-    # --- Marker Config ---
-    with st.container():
-        st.subheader("🧬 Marker Configuration")
-
-        with st.expander("Load marker config from JSON"):
-            marker_file = st.file_uploader("Upload marker config (JSON)", type="json")
-            if marker_file:
-                marker_data = json.load(marker_file)
-                try:
-                    st.session_state.marker_list = [MarkerConfig(**entry).dict() for entry in marker_data]
-                    st.success("Loaded marker config.")
-                    st.session_state.config_changed = True
-                    st.rerun()
-                except Exception as e:
-                    st.error(f"Error parsing marker config: {e}")
-
-        st.markdown("### Edit Markers")
-        for i, marker in enumerate(st.session_state.marker_list):
-            cols = st.columns([2, 2, 1, 1, 1, 2], vertical_alignment="bottom")
-            marker["marker"] = cols[0].text_input("Marker", value=marker["marker"], key=f"marker_{i}")
-            marker["channel"] = cols[1].selectbox("Channel", ["6-FAM", "VIC", "NED", "PET"],
-                                                   index=["6-FAM", "VIC", "NED", "PET"].index(marker["channel"]),
-                                                   key=f"channel_{i}")
-            marker["repeat_unit"] = cols[2].number_input("Repeat", 1, 10, value=marker.get("repeat_unit", 1), key=f"repeat_{i}")
-            marker["bins"] = (
-                cols[3].number_input("Min", 30, 500, value=marker["bins"][0], key=f"bmin_{i}"),
-                cols[4].number_input("Max", 30, 500, value=marker["bins"][1], key=f"bmax_{i}")
-            )
-            with cols[5]:
-                if st.button("Options", key=f"edit_overrides_{i}", use_container_width=True):
-                    st.session_state.override_index = i
-
-        st.markdown("### Actions")
-        action_cols = st.columns(3)
-        if action_cols[0].button("➕ Add Marker"):
-            st.session_state.marker_list.append({
-                "marker": f"Marker{len(st.session_state.marker_list)+1}",
-                "channel": "6-FAM",
-                "repeat_unit": 3,
-                "bins": [180, 240],
-                "overrides": {}
-            })
-            st.rerun()
-
-        if action_cols[1].button("💾 Export Marker Config"):
-            config_json = json.dumps(st.session_state.marker_list, indent=4)
-            st.download_button(
-                label="Download JSON",
-                data=config_json,
-                file_name="marker_config.json",
-                mime="application/json"
-            )
-
-    # --- Processing Section ---
-    if st.session_state.samples and st.session_state.marker_list:
-        with st.container():
-            st.subheader("⚙️ Process All Samples")
-
-            if st.button("🚀 Run Genotype Calling"):
-                with st.spinner("Processing all uploaded samples..."):
-
-                    all_calls = []
-                    global_cfg = GlobalConfig(ploidy=st.session_state.ploidy)
-                    marker_cfgs = [MarkerConfig(**m) for m in st.session_state.marker_list]
-
-                    for sample_id, sample in st.session_state.samples.items():
-                        result = run_pipeline(sample.file_path, global_cfg, marker_cfgs)
-                        sample.marker_results = {
-                            k: GenotypeResult(**v) for k, v in result["marker_results"].items()
-                        }
-                        sample.metadata["max_liz_intensity"] = result.get("max_liz_intensity", 0.0)
-
-                        for marker, geno in sample.marker_results.items():
-                            all_calls.append({
-                                "Sample Name": sample_id,
-                                "Marker": marker,
-                                "Genotype": "/".join([str(i) for i in geno.alleles]),
-                                "Confidence": geno.confidence,
-                                "QC Flags": "; ".join(geno.qc_flags),
-                            })
-
-                    st.session_state.genotype_results_df = pd.DataFrame(all_calls)
-                    st.success(f"Processed {len(st.session_state.samples)} samples.")
-                    st.rerun()
-
-
-def save_temp_file(uploaded_file):
-    suffix = "." + uploaded_file.name.split(".")[-1]
-    temp_file = tempfile.NamedTemporaryFile(delete=False, suffix=suffix)
-    temp_file.write(uploaded_file.getvalue())
-    temp_file.close()
-    return temp_file.name
-
-
-def show_uploaded_files_table():
-    st.markdown("### 📑 Uploaded Files")
-
-    if not st.session_state.uploaded_files:
-        st.info("No files uploaded yet.")
-        return
-
-    df = pd.DataFrame([
-        {
-            "Filename": f["name"],
-            "Sample Name": f["sample_name"],
-            "Delete?": False
-        } for f in st.session_state.uploaded_files
-    ])
-
-    edited = st.data_editor(df, use_container_width=True, num_rows="fixed")
-
-    # Apply edits
-    for i, row in edited.iterrows():
-        st.session_state.uploaded_files[i]["sample_name"] = row["Sample Name"]
-
-    # Handle deletions
-    to_delete = edited[edited["Delete?"]].index.tolist()
-    if to_delete:
-        st.session_state.uploaded_files = [
-            f for i, f in enumerate(st.session_state.uploaded_files) if i not in to_delete
-        ]
-        for i in to_delete:
-            sid = df.iloc[i]["Sample Name"]
-            st.session_state.samples.pop(sid, None)
-        st.rerun()
-
-    # Parse uploaded files if not yet processed
-    for f in st.session_state.uploaded_files:
-        sid = f["sample_name"]
-        if sid not in st.session_state.samples:
-            try:
-                sample = Sample(sample_id=sid, file_path=f["path"])
-                sample.fsa_data = load_fsa(f["path"])
-                peaks, max_liz, suppressed = detect_peaks(
-                    sample.fsa_data["smap"],
-                    sample.fsa_data["channels"],
-                    config=GlobalConfig()
-                )
-                sample.peaks = peaks
-                sample.suppressed_peaks = suppressed
-                sample.metadata["max_liz_intensity"] = max_liz
-                st.session_state.samples[sid] = sample
-                st.rerun()  # Ensure fresh uploads are available immediately
-            except Exception as e:
-                st.error(f"Error parsing {f['name']}: {e}")
-
-
-=======
 
 def run():
     st.title("Upload FSA Files & Configure Markers")
@@ -259,6 +54,5 @@
                 st.session_state.genotype_results_df = pd.DataFrame(all_calls)
                 st.success(f"Processed {len(st.session_state.samples)} samples.")
                 st.rerun()
->>>>>>> 7e0e0624
 
 run()